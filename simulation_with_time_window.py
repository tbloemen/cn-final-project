--- conflicted
+++ resolved
@@ -203,19 +203,12 @@
     print("Computing centrality metrics...")
     deg = g.degree_property_map("total").a
     print("Computed degree")
-<<<<<<< HEAD
-    bet = gt.betweenness(g)[0].a
-    # print("Computed betweenness")
-    closeness = gt.closeness(g).a
-    print("Computed closeness")
-=======
     lev = leverage(g).a
     print("Computed leverage")
     bet = gt.betweenness(g)[0].a
     print("Computed betweenness")
     # closeness = gt.closeness(g).a
     # print("Computed closeness")
->>>>>>> 57aa0241
     # eigen = gt.eigenvector(g)[1].a
     # print("Computed eigenvector")
 
@@ -225,14 +218,9 @@
         {
             "node": [int(v) for v in g.vertices()],
             "degree": deg,
-<<<<<<< HEAD
-            "betweenness": bet,
-            "closeness": closeness,
-=======
             "leverage": lev,
             "betweenness": bet,
             # "closeness": closeness,
->>>>>>> 57aa0241
             # "eigenvector": eigen,
             "cumulative_infected": [cumulative_infected[v] for v in g.vertices()],
         }
