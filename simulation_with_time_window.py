from unittest import case
from matplotlib.pylab import Enum
import numpy as np
import graph_tool.all as gt
from rich import print
import random
from tqdm import trange
import matplotlib.pyplot as plt
import pandas as pd
import os

SEEDS: list[int] = [
    94436110,
    45527262,
    46019711,
    3836817,
    66875855,
    67067660,
    44576945,
    12023309,
    85269182,
    43678282
]

class VaccinationStrategy(Enum):
    DEGREE = 1
    LEVERAGE = 2
    STRENGTH = 3
    BETWEENNESS = 4
    BETWEENNESS_TIME = 5
    WTS = 6
    RANDOM = 7


def simulate_SIS(
    g: gt.Graph,
    start_infection_rate: float = 0.1,
    days_infected: int = 100,
    max_steps: int | None = None,
    beta: float = 0.9,
    start: int = 0,
    vaccine_strategy: VaccinationStrategy = None,
    vaccine_fraction: float = 0.1,
    immunity_decay_rate: float = 1.0,               # a decay rate of 1.0 means no decay
    use_natural_immunity: bool = False              # the natural immunity case, sets immunity to 1 if infected
):
    """Simulates SIS epidemic with infections starting at time `start` and infecting for `days_infected` days."""
    edge_time = g.edge_properties["time"]
    max_time = int(max(edge_time[e] for e in g.edges()))
    if max_steps is not None:
        max_time = min(max_time, max_steps + start)

    # Compute strength based on ratings
    strength = g.new_vertex_property("float")
    ratings = g.edge_properties["rating"]
    for e in g.edges():
        src, trt = e.source(), e.target()
        strength[src] += ratings[e]
        strength[trt] += ratings[e]
    
    # print(strength.get_array())

    # Compute leverage
    leverage = g.new_vertex_property("float")
    for v in g.vertices():
        deg = v.out_degree() + v.in_degree() 
        if deg > 1:
            degree_sum = sum(
                ((deg - (u.out_degree() + u.in_degree())) / (deg + (u.out_degree() + u.in_degree()))) for u in v.all_neighbors()
            )
            leverage[v] = degree_sum / deg
        else:
            leverage[v] = 0.0

    # Gather all vertices that are active during time window        
    active_vertices = set()
    for e in g.edges():
        t = edge_time[e]
        if start <= t <= max_time:
            active_vertices.add(e.source())
            active_vertices.add(e.target())
            
    infected_fraction = []
    num_total_infections = 0
    num_total_infected_over_time = []

    # Create vertex properties for simulation
    state = g.new_vertex_property("int")                   # 0: susceptible, 1: infected
    cumulative_infected = g.new_vertex_property("int")     # number of times the vertex has been infected: >= 0
    last_infected = g.new_vertex_property("int")           # timestep at which the vertex has last been infected
    activated = g.new_vertex_property("bool")              # not completely sure what this property does
    vaccinated = g.new_vertex_property("bool")             # whether the vertex has been vaccinated or not 
    immunity = g.new_vertex_property("float")               # immunity of node, will decay each t_step by rate

    # Apply vaccination strategy
    metric_values = {}

    match vaccine_strategy:
        case VaccinationStrategy.DEGREE:
            degree = g.degree_property_map("total")
            metric_values = {v: degree[v] for v in g.vertices()}
        case VaccinationStrategy.STRENGTH:
            metric_values = {v: strength[v] for v in g.vertices()}
        case VaccinationStrategy.BETWEENNESS:
            betweenness = gt.betweenness(g)[0]
            metric_values = {v: betweenness[v] for v in g.vertices()}
        case VaccinationStrategy.LEVERAGE:
            metric_values = {v: leverage[v] for v in g.vertices()}
<<<<<<< HEAD
        case VaccinationStrategy.WTS:
            wt = gt.load_graph("node_rankings_time_weighted_activation.gt")
            # Now build your metric_values dict using vertex indices
            # metric_values = {v: vprop_act[v] for v in g.vertices()}
            # node activation with different decay rates
            # decay rates saved = [0.999, 0,995, 0.99, 0.895, 0.89]
            # get with weighted_activation_node_i
            vprop_act = wt.vertex_properties[f"weighted_activation_node_4"]

            metric_values = {v: vprop_act[v] for v in g.vertices()}
=======
        case VaccinationStrategy.RANDOM:
            metric_values = {v: random.uniform(0, 1.0) for v in g.vertices()}
>>>>>>> 1824b054
        case _:
            metric_values = {}

    if metric_values:
        num_to_vaccinate = int(len(active_vertices) * vaccine_fraction)
        ranked_active = sorted(
            ((v, metric_values[v]) for v in active_vertices),
            key=lambda item: item[1],
            reverse=True
        )
        to_vaccinate = [v for v, _ in ranked_active[:num_to_vaccinate]] 
        for v in to_vaccinate:
            vaccinated[v] = True
            state[v] = 0
            last_infected[v] = -days_infected
            activated[v] = False     # this flag is unrelated to vaccination; False is fine
            cumulative_infected[v] = 0
            immunity[v] = 1.0

    # infect 10% of the active vertices - only infect unvaccinated vertices
    num_to_infect = int(len(active_vertices) * start_infection_rate)
    unvaccinated_active = [v for v in active_vertices if not vaccinated[v]]
    random.shuffle(unvaccinated_active)
    to_infect = unvaccinated_active[:num_to_infect]  
    for v in to_infect:
        state[v] = 1
        last_infected[v] = start
        cumulative_infected[v] = 1
        activated[v] = False
        num_total_infections += 1
    num_total_infected_over_time.append(num_total_infections)

    # initialize the rest of *active* unvaccinated to clean susceptible
    for v in set(unvaccinated_active) - set(to_infect):
        state[v] = 0
        last_infected[v] = -days_infected
        cumulative_infected[v] = 0
        activated[v] = True
    
    # we have se the `immunity` of vaccinated to 1, but unvaccinated not yet to 0:
    for v in set(unvaccinated_active):
        immunity[v] = 0

    # print fraction of vaccinated at start
    counter = 0
    for v in g.vertices():
        if vaccinated[v] == True:
            counter += 1
    print(f"fraction vaccinated at start: {counter/len(active_vertices)}")

    # print faction of infected at start
    counter = 0
    for v in g.vertices():
        if state[v] == 1:
            counter += 1
    print(f"fraction infected at start: {counter/len(active_vertices)}")

    # from here we start running the actual simulation
    range = trange(start, max_time + 1)
    for t in range:
        active_edges = [e for e in g.edges() if edge_time[e] == t]

        # print(active_edges)
        new_state = g.new_vertex_property("int")
        for v in g.vertices():
            new_state[v] = state[v]

        # Mark activated nodes
        for e in active_edges:
            u, v = e.source(), e.target()
            activated[u] = True
            activated[v] = True

        for v in g.vertices():
            immunity[v] = immunity[v] * immunity_decay_rate
            if state[v] > 0 and activated[v]:
                # Recovery step
                new_state[v] = 0 if t - last_infected[v] >= days_infected else 1

        for e in active_edges:
            u, v = e.source(), e.target()
            if state[u] > 0 and state[v] == 0:
                if random.random() < beta * (1 - immunity[v]):
                    # print(f"Infection from {u} to {v} at time {t}")
                    new_state[v] = 1
                    if use_natural_immunity:
                        immunity[v] = 1
                    cumulative_infected[v] += 1
                    last_infected[v] = t
                    num_total_infections += 1
            elif state[v] > 0 and state[u] == 0:
                if random.random() < beta * (1 - immunity[v]):
                    # print(f"Infection from {v} to {u} at time {t}")
                    new_state[u] = 1
                    if use_natural_immunity:
                        immunity[u] = 1
                    cumulative_infected[u] += 1
                    last_infected[u] = t
                    num_total_infections += 1

        state = new_state
        if len(active_vertices) > 0:
            frac = np.mean([(1 if state[v] > 0 else 0) for v in active_vertices])
        else:
            frac = 0
        range.set_postfix({"Infected fraction": frac})
        infected_fraction.append(frac)
        num_total_infected_over_time.append(num_total_infections)

    # Add cumulative_infected, strength and leverage to vertex properties
    g.vertex_properties["cumulative_infected"] = cumulative_infected
    g.vertex_properties["strength"] = strength
    g.vertex_properties["leverage"] = leverage

    return infected_fraction, g, num_total_infected_over_time

def leverage(g: gt.Graph, deg):
    """
    Unweighted leverage centrality for all vertices. Assumes g is undirected.
    """
    # deg_pm = g.degree_property_map("total")
    # deg_arr = deg_pm.a

    L = g.new_vertex_property("double")

    for v in g.vertices():
        i = int(v)
        ki = deg[i]
        if ki == 0:
            L[v] = 0.0
            continue
        s = 0.0
        for u in v.out_neighbors():
            kj = deg[int(u)]
            denom = ki + kj
            if denom != 0:
                s += (ki - kj) / denom
        L[v] = s / ki

    return L

def make_node_feature_df(g: gt.Graph):
    """
    Create a DataFrame with per-node features combining
    cumulative infections and standard centrality metrics.
    """
    # Ensure the property exists
    if "cumulative_infected" not in g.vertex_properties:
        raise ValueError("Graph must have a 'cumulative_infected' vertex property.")

    cumulative_infected = g.vertex_properties["cumulative_infected"]

    # Compute metrics
    print("Computing centrality metrics...")
    deg = g.degree_property_map("total").a
    print("Computed degree")
    # lev = leverage(g, deg).a
    lev = g.vertex_properties["leverage"]
    print("Computed leverage")
    bet = gt.betweenness(g)[0].a
    print("Computed betweenness")
    # closeness = gt.closeness(g).a
    # print("Computed closeness")
    # eigen = gt.eigenvector(g)[1].a
    # print("Computed eigenvector")


    # Build dataframe
    df = pd.DataFrame(
        {
            "node": [int(v) for v in g.vertices()],
            "degree": deg,
            "leverage": lev,
            "betweenness": bet,
            # "closeness": closeness,
            # "eigenvector": eigen,
            "cumulative_infected": [cumulative_infected[v] for v in g.vertices()],
        }
    )

    return df


def main():
    print("Hello from cn-final-project!")
    g_escorts = gt.collection.ns["escorts"]
    results: list[tuple] = []

    OPTIONS = {
        "max_steps":            1000,
        "start":                1000,
        "vaccine_strategy":     VaccinationStrategy.RANDOM,
        "vaccine_fraction":     0.1,
        "immunity_decay_rate":  0.998,
        "use_natural_immunity": False       # the natural immunity case, sets immunity to 1 if infected
    }
    EXPERIMENT_NAME: str = "sis_sim_" + ','.join(f'{k}={v}' for k,v in OPTIONS.items())

    print(f'Starting {EXPERIMENT_NAME}')
    # we are going to run this simulation `len(SEEDS)` times, ensuring the same seeds each time project is ran
    for index, seed in enumerate(SEEDS):
        print(f'Starting computing iteration {index+1}, with seed: {seed}')
        random.seed(seed)

        sim, g, total_infections_over_time = simulate_SIS(g_escorts, 
                              **OPTIONS)

        # saving to cache, can be loaded using `np.load` and `gt.load`
        print('Saving to cache...')
        DIR_NAME=f'./cache/{EXPERIMENT_NAME}'
        os.makedirs(DIR_NAME, exist_ok=True)
        g.save(f'{DIR_NAME}/{index}.gt')
        np.save(f'{DIR_NAME}/{index}.npy', sim, allow_pickle=False)
        np.save(f'{DIR_NAME}/tiot_{index}.npy', sim, allow_pickle=False)

        results.append((sim, g, total_infections_over_time))

    # plotting the different runs:
    for iteration,(sim,g,tiot) in enumerate(results):
        # df = make_node_feature_df(g)
        plt.plot(tiot, label=f'run {iteration+1}')

    plt.legend()
    plt.xlabel("Time")
    plt.ylabel("Cumulative infected")
    plt.title("Cumulative Infected over Time, with Random Vaccination Strategy")
    plt.savefig(f"plots/cummulative_infected_sis_sim_{EXPERIMENT_NAME}.png")
    # plt.show()

    # not sure what this was for
    df = make_node_feature_df(results[0][1])
    print((df.sort_values("degree", ascending=False)).head(20))


if __name__ == "__main__":
    main()<|MERGE_RESOLUTION|>--- conflicted
+++ resolved
@@ -106,7 +106,6 @@
             metric_values = {v: betweenness[v] for v in g.vertices()}
         case VaccinationStrategy.LEVERAGE:
             metric_values = {v: leverage[v] for v in g.vertices()}
-<<<<<<< HEAD
         case VaccinationStrategy.WTS:
             wt = gt.load_graph("node_rankings_time_weighted_activation.gt")
             # Now build your metric_values dict using vertex indices
@@ -117,10 +116,8 @@
             vprop_act = wt.vertex_properties[f"weighted_activation_node_4"]
 
             metric_values = {v: vprop_act[v] for v in g.vertices()}
-=======
         case VaccinationStrategy.RANDOM:
             metric_values = {v: random.uniform(0, 1.0) for v in g.vertices()}
->>>>>>> 1824b054
         case _:
             metric_values = {}
 
